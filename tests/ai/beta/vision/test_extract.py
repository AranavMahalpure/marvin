--- conflicted
+++ resolved
@@ -6,17 +6,12 @@
 from pydantic import BaseModel, Field
 
 
-<<<<<<< HEAD
-=======
-
 class Location(BaseModel):
     city: str
     state: str = Field(description="The two letter abbreviation")
 
 
 @pytest.mark.flaky(max_runs=2)
-@pytest_mark_class("llm")
->>>>>>> d5e40b55
 class TestVisionExtract:
     def test_ny(self):
         img = marvin.beta.Image(
