import asyncio
import functools
import inspect
from datetime import datetime
from typing import Any, Callable, Literal, Optional, TypeVar
from zoneinfo import ZoneInfo

from jinja2 import Template

from marvin.core.ChatCompletion import ChatCompletion
from marvin.pydantic import BaseModel
from marvin.types import Function, FunctionRegistry
from marvin.utilities.async_utils import run_sync

T = TypeVar("T")


def default_context(text: str) -> dict:
    return {
        "Today is": datetime.now(ZoneInfo("UTC")).strftime(
            "%A, %d %B %Y at %I:%M:%S %p %Z"
        )
    }


system_extract_prompt = inspect.cleandoc("""\
<<<<<<< HEAD
The user will provide context as text that you need to parse into a structured form. 
    - To validate your response, you must call the `{{functions[0].__name__}}` function.
    - Use the provided text to extract or infer any parameters needed by `{{functions[0].__name__}}`, including any missing data.
                                      
{% if instructions %}
The user has provided some additional requirements for this task: {{ instructions }} 
{% endif %}
                                         
{% if context_fn %}
{% for (arg, value) in context_fn(text).items() %}{{ arg }}: {{ value }}{% endfor %}
{% endif %}""")  # noqa
=======
The user will provide context as text that you need to parse into a
structured form. To validate your response, you must call the
{{functions[0].__name__}} function. Use the provided text to extract or infer
any parameters needed by {{functions[0].__name__}}, including any missing data.
{% if context_fn %}{% for (arg, value) in context_fn(text).items() %}{{ arg }} {{ value }}{% endfor %}{% endif %}
{{ instructions if instructions }}""")  # noqa
>>>>>>> ca1bcc71


system_generate_prompt = inspect.cleandoc(
    "The user will provide context as text that you need to parse to generate synthetic"
    " data.\n    - To validate your response, you must call the"
    " `{{functions[0].__name__}}` function.\n    - Use the provided text to generate or"
    " invent any parameters needed by `{{functions[0].__name__}}`, including any"
    " missing data.\n    - It is okay to make up representative data.\n{% if"
    " instructions %}You have been provided instructions on completing your task:"
    " {{instructions}}{% endif %}{% if context_fn %}You have been provided the"
    " following context to perform your task:\n{%for (arg, value) in"
    " context_fn(text).items()%}    - {{ arg }}: {{ value }}\n{% endfor %}{% endif %}"
)

user_prompt = inspect.cleandoc("""\
    The text to parse: {{text}}
    """)


class AIModel(BaseModel):
    def __init__(self, *args, **kwargs):
        instructions = kwargs.pop("instructions_", None)
        if text := next(iter(args), None):
            k = self.__class__.call(text, instructions=instructions)

            kwargs.update(k)
        super().__init__(**kwargs)

    @classmethod
    def as_prompt(
        cls,
        text: str = None,
        *args,
        __schema__=True,
        instructions: Optional[str] = None,
        **kwargs,
    ):
        response = {}
        response["functions"] = cls._functions(*args, **kwargs)
        response["function_call"] = cls._function_call(
            *args, __schema__=__schema__, **kwargs
        )
        response["messages"] = cls._messages(
            text=text,
            functions=response["functions"],
            **kwargs,
            **({"instructions": instructions} if instructions else {}),
        )
        if __schema__:
            response["functions"] = response["functions"].schema()
        return response

    @classmethod
    def _messages(cls, defaults: Optional[dict[str, Any]] = None, **kwargs):
        return [
            {
                "role": role,
                "content": (
                    Template(kwargs.get(role, ""))
                    .render(defaults=defaults, **kwargs)
                    .strip()
                ),
            }
            for role in ["system", "user"]
        ]

    @classmethod
    def _functions(cls, *args, instructions: Optional[str] = None, **kwargs):
        return FunctionRegistry(
            [
                Function.from_model(
                    type(
                        "format_response",
                        (cls,),
                        {
                            **dict(cls.__dict__),
                        },
                    ),
                    name="format_response",
                    description=(
                        "You MUST always call this function before responding to the"
                        " user to ensure that your final response is formatted"
                        " correctly and complies with the output format"
                        " requirements.\n\n{0}".format(instructions or "")
                    ).strip(),
                ),
            ]
        )

    @classmethod
    def _function_call(cls, *args, __schema__=True, **kwargs):
        if __schema__:
            return {"name": cls._functions(*args, **kwargs).schema()[0].get("name")}
        return {"name": cls._functions(*args, **kwargs)[0].__name__}

    @classmethod
    def as_decorator(
        cls,
        base_model=None,
        system: str = None,
        user: str = user_prompt,
        instructions: str = None,
        context_fn: Optional[Callable[[str], dict]] = default_context,
        mode: Literal["extract", "generate"] = "extract",
        model: Any = None,
        **model_kwargs,
    ):
        if not base_model:
            return functools.partial(
                cls.as_decorator,
                system=system
                or (
                    system_extract_prompt
                    if mode == "extract"
                    else system_generate_prompt
                ),
                user=user or user_prompt,
                model=model,
                instructions=instructions,
                context_fn=context_fn,
                **model_kwargs,
            )
        subclass = type(
            base_model.__name__,
            (cls,),
            {
                **dict(base_model.__dict__),
            },
        )
        subclass._messages = functools.partial(
            subclass._messages,
            system=system
            or (system_extract_prompt if mode == "extract" else system_generate_prompt),
            user=user or user_prompt,
            defaults=base_model.construct().dict(),
            context_fn=context_fn,
            instructions=instructions,
        )

        subclass._functions = functools.partial(
            subclass._functions,
            instructions=instructions,
        )
        return subclass

    @classmethod
    def to_chat_completion(
        cls, *args, __schema__=False, instructions: str = None, **kwargs
    ):
        return ChatCompletion(
            **cls.as_prompt(
                *args, __schema__=__schema__, instructions=instructions, **kwargs
            )
        )

    @classmethod
    def create(cls, *args, instructions: str = None, **kwargs):
        return cls.to_chat_completion(
            *args, instructions=instructions, **kwargs
        ).create()

    @classmethod
    def call(cls, *args, instructions: str = None, **kwargs):
        completion = cls.create(*args, instructions=instructions, **kwargs)
        return completion.call_function(as_message=False)

    @classmethod
    async def amap(cls, *map_args: list, **map_kwargs: list) -> list:
        """
        Map the AI Model over a sequence of arguments. Runs concurrently.

        Example:
            >>> await Location.amap(["windy city", "big apple"])
            # [Location(city="Chicago"), Location(city="New York City")]
        """

        if not map_kwargs:
            tasks = [cls.acall(*a) for a in zip(*map_args)]
        else:
            tasks = [
                cls.acall(*a, **{k: v for k, v in zip(map_kwargs.keys(), kw)})
                for a, kw in zip(zip(*map_args), zip(*map_kwargs.values()))
            ]
        return await asyncio.gather(*tasks)

    @classmethod
    def map(cls, *map_args: list, **map_kwargs: list):
        """
        Map the AI Model over a sequence of arguments. Runs concurrently.
        """
        return run_sync(cls.amap(*map_args, **map_kwargs))

    @classmethod
    async def acreate(cls, *args, **kwargs):
        return await cls.to_chat_completion(*args, **kwargs).acreate()

    @classmethod
    async def acall(cls, *args, **kwargs):
        completion = await cls.acreate(*args, **kwargs)
        return completion.call_function(as_message=False)


ai_model = AIModel.as_decorator<|MERGE_RESOLUTION|>--- conflicted
+++ resolved
@@ -24,26 +24,13 @@
 
 
 system_extract_prompt = inspect.cleandoc("""\
-<<<<<<< HEAD
-The user will provide context as text that you need to parse into a structured form. 
-    - To validate your response, you must call the `{{functions[0].__name__}}` function.
-    - Use the provided text to extract or infer any parameters needed by `{{functions[0].__name__}}`, including any missing data.
-                                      
-{% if instructions %}
-The user has provided some additional requirements for this task: {{ instructions }} 
-{% endif %}
-                                         
-{% if context_fn %}
-{% for (arg, value) in context_fn(text).items() %}{{ arg }}: {{ value }}{% endfor %}
-{% endif %}""")  # noqa
-=======
 The user will provide context as text that you need to parse into a
 structured form. To validate your response, you must call the
 {{functions[0].__name__}} function. Use the provided text to extract or infer
 any parameters needed by {{functions[0].__name__}}, including any missing data.
 {% if context_fn %}{% for (arg, value) in context_fn(text).items() %}{{ arg }} {{ value }}{% endfor %}{% endif %}
-{{ instructions if instructions }}""")  # noqa
->>>>>>> ca1bcc71
+{% if instructions %}You have been provided instructions on completing your task: {{instructions}}{% endif %}
+""")  # noqa: E501
 
 
 system_generate_prompt = inspect.cleandoc(
