import os
import platform
from contextlib import contextmanager
from enum import Enum
from pathlib import Path
from typing import Literal, Optional, Union

try:
    import chromadb

    CHROMA_INSTALLED = True
except ModuleNotFoundError:
    CHROMA_INSTALLED = False


if platform.system() == "Windows":
    DEFAULT_DB_CONNECTION_URL = "sqlite+aiosqlite:///$MARVIN_HOME/marvin.sqlite"
else:
    DEFAULT_DB_CONNECTION_URL = "sqlite+aiosqlite:////$MARVIN_HOME/marvin.sqlite"

from pydantic import BaseSettings, Field, SecretStr, root_validator, validator
from rich import print
from rich.text import Text

import marvin

# a configurable env file location
ENV_FILE = Path(os.getenv("MARVIN_ENV_FILE", "~/.marvin/.env")).expanduser()
ENV_FILE.parent.mkdir(parents=True, exist_ok=True)
ENV_FILE.touch(exist_ok=True)


class LLMBackend(str, Enum):
    OpenAI = "OpenAI"
    OpenAIChat = "OpenAIChat"
    Anthropic = "Anthropic"
    HuggingFaceHub = "HuggingFaceHub"


def infer_llm_backend(model: str = None) -> LLMBackend:
    """
    Infer backends for common models. This list does NOT have to be complete, as
    it is purely a convenience.
    """
    if model.startswith("gpt-3") or model.startswith("gpt-4"):
        return LLMBackend.OpenAIChat
    elif (
        model.startswith("text-davinci")
        or model.startswith("text-curie")
        or model.startswith("text-babbage")
        or model.startswith("text-ada")
    ):
        return LLMBackend.OpenAI
    elif model.startswith("claude"):
        return LLMBackend.Anthropic
    else:
        raise ValueError(
            "No LLM backend provided and could not infer one from `llm_model`."
        )


if CHROMA_INSTALLED:

    class ChromaSettings(chromadb.config.Settings):
        class Config:
            env_file = ".env", str(ENV_FILE)
            env_prefix = "MARVIN_"

        chroma_db_impl: Literal["duckdb", "duckdb+parquet", "clickhouse"] = (
            "duckdb+parquet"
        )
        chroma_server_host: str = "localhost"
        chroma_server_http_port: int = 8000
        # relative paths will be prefixed with the marvin home directory
        persist_directory: str = "chroma"

else:

    class ChromaSettings(BaseSettings):
        pass


class Settings(BaseSettings):
    """Marvin settings"""

    class Config:
        env_file = ".env", str(ENV_FILE)
        env_prefix = "MARVIN_"
        validate_assignment = True

    def export_to_env_file(self, f: str = None):
        with open(f or self.Config.env_file[0], "w") as env_file:
            for field_name, value in self.dict().items():
                env_key = f"{self.Config.env_prefix}{field_name.upper()}"
                env_value = (
                    str(value)
                    if not isinstance(value, SecretStr)
                    else value.get_secret_value()
                )
                env_file.write(f"{env_key}={env_value}\n")

    home: Path = Path("~/.marvin").expanduser()
    test_mode: bool = False

    # LOGGING
    verbose: bool = False
    log_level: Literal["DEBUG", "INFO", "WARNING", "ERROR", "CRITICAL"] = "INFO"
    log_console_width: Optional[int] = Field(
        None,
        description=(
            "Marvin will auto-detect the console width when possible, but in deployed"
            " settings logs will assume a console width of 80 characters unless"
            " specified here."
        ),
    )
    rich_tracebacks: bool = Field(False, description="Enable rich traceback formatting")

    # LLMS
    llm_model: str = Field(
        "gpt-3.5-turbo", description="An LLM model name compatible with the backend"
    )
    llm_backend: LLMBackend = Field(
        None,
        description=(
            "A compatible LLM backend. In some cases, can be inferred from the"
            " llm_model."
        ),
    )
    llm_max_tokens: int = 1250
    llm_temperature: float = 0.8
    llm_request_timeout_seconds: Union[float, list[float]] = 600.0
    llm_extra_kwargs: dict = Field(
        default_factory=dict,
        description=(
            "Additional kwargs to pass to the LLM backend. Only use for kwargs that"
            " aren't directly exposed."
        ),
    )

    # EMBEDDINGS
    # specify the path to the embeddings cache, relative to the home dir
    embeddings_cache_path: Path = Path("cache/embeddings.sqlite")
    embeddings_cache_warn_size: int = 4000000000  # 4GB

    # OPENAI
    openai_api_key: SecretStr = Field(
        None,
        # for the OpenAI key we check two env vars for legacy reasons
        env=["MARVIN_OPENAI_API_KEY", "OPENAI_API_KEY"],
    )
<<<<<<< HEAD
    openai_api_type = Field("", env=["OPENAI_API_TYPE"])
    openai_model_type: str = "chat_model"
    openai_llm_settings: dict = dict()
=======
    openai_organization: str = Field(None)
    openai_api_base: str = None

    # ANTHROPIC
    anthropic_api_key: SecretStr = Field(None)

    # HUGGINGFACE HUB
    huggingfacehub_api_token: SecretStr = Field(None)
>>>>>>> 60454525

    # CHROMA
    chroma: ChromaSettings = Field(default_factory=ChromaSettings)

    # DISCOURSE
    discourse_api_key: SecretStr = Field(None)
    discourse_api_username: str = Field("nate")
    discourse_url: str = Field("https://discourse.prefect.io")
    discourse_help_category_id: int = 27

    # DOCUMENTS
    default_topic = "marvin"
    default_n_keywords: int = 15

    # DATABASE
    database_echo: bool = False
    database_connection_url: SecretStr = DEFAULT_DB_CONNECTION_URL
    database_check_migration_version_on_startup: bool = True

    # GITHUB
    github_token: SecretStr = Field(None)

    # REDIS
    redis_connection_url: SecretStr = None

    # BOTS
    bot_create_profile_picture: bool = Field(
        False,
        description=(
            "if True, a profile picture will be generated for new bots when they are"
            " saved in the database."
        ),
    )
    bot_max_iterations: int = 10
    bot_load_default_plugins: bool = Field(
        True,
        description=(
            "If True, bots will load a default set of plugins if none are provided."
        ),
    )

    # SLACK
    slack_bot_name: str = Field(
        "Marvin",
        description=(
            "The bot name to use to respond to Slack messages. The bot must be created"
            " and saved first."
        ),
    )
    slack_api_token: SecretStr = Field(
        None, description="The Slack API token to use to respond to Slack messages."
    )
    slack_bot_admin_user: str = Field(
        "!here",
        description="The Slack user to notify when slack bot is improperly configured.",
    )

    slack_bot_authorized_QA_users: str = Field(
        "", env=["MARVIN_SLACK_BOT_AUTHORIZED_QA_USERS"]
    )

    QA_slack_bot_responses: bool = Field(
        False,
        description="If True, slack bot responses will be intercepted in a QA channel.",
    )
    slack_bot_QA_channel: str = Field(
        None,
        description="The ID of the Slack channel to use for QA'ing slackbot answers.",
    )
    feedback_mechanism: Literal["create_chroma_document", "create_discourse_topic"] = (
        Field(
            "create_discourse_topic", description="Where to save feedback from Slack."
        )
    )

    # STACKEXCHANGE
    stackexchange_api_key: SecretStr = Field(None)

    # API
    api_base_url: str = "http://127.0.0.1"
    api_port: int = 4200
    api_reload: bool = Field(
        False,
        description=(
            "If true, the API will reload on file changes. Use only for development."
        ),
    )

    @root_validator
    def initial_setup(cls, values):
        values["home"].mkdir(parents=True, exist_ok=True)

        # prefix HOME to embeddings cache path
        if not values["embeddings_cache_path"].is_absolute():
            values["embeddings_cache_path"] = (
                values["home"] / values["embeddings_cache_path"]
            )
        values["embeddings_cache_path"].parent.mkdir(parents=True, exist_ok=True)

        if CHROMA_INSTALLED:
            # prefix HOME to chroma path
            chroma_persist_directory = Path(values["chroma"]["persist_directory"])
            if not chroma_persist_directory.is_absolute():
                chroma_persist_directory = values["home"] / chroma_persist_directory
                values["chroma"] = ChromaSettings(
                    **values["chroma"].dict(exclude={"persist_directory"}),
                    persist_directory=str(chroma_persist_directory),
                )

        # interpolate HOME into database connection URL
        values["database_connection_url"] = SecretStr(
            values["database_connection_url"]
            .get_secret_value()
            .replace("$MARVIN_HOME", str(values["home"]))
        )

        # print if verbose = True
        if values["verbose"]:
            print(Text("Verbose mode enabled", style="green"))

        return values

    @validator("llm_backend", pre=True, always=True)
    def infer_llm_backend(cls, v, values):
        if v is None:
            return infer_llm_backend(values["llm_model"])
        return v

    @validator("openai_organization")
    def set_openai_organization(cls, v):
        if v:
            import openai

            openai.organization = v
        return v

    @validator("openai_api_key")
    def warn_if_missing_api_keys(cls, v, field):
        if not v:
            print(
                Text(
                    f"WARNING: `{field.name}` is not set. Some features may not work.",
                    style="red",
                )
            )
        return v

    @root_validator
    def test_mode_settings(cls, values):
        if values["test_mode"]:
            values["log_level"] = "DEBUG"
            values["verbose"] = True
            # don't generate profile pictures
            values["bot_create_profile_picture"] = False
            # don't load default plugins
            values["bot_load_default_plugins"] = False
            # remove all model variance
            values["llm_temperature"] = 0.0
            # use 3.5 by default
            values["llm_model"] = "gpt-3.5-turbo"
            values["llm_backend"] = LLMBackend.OpenAIChat
            # don't check migration version
            values["database_check_migration_version_on_startup"] = False

        return values

    def __setattr__(self, name, value):
        result = super().__setattr__(name, value)
        # update log level on assignment
        if name == "log_level":
            marvin.utilities.logging.setup_logging()
        return result


settings = Settings()


@contextmanager
def temporary_settings(**kwargs):
    old_settings = settings.dict()
    settings.__dict__.update(kwargs)
    try:
        yield
    finally:
        settings.__dict__.clear()
        settings.__dict__.update(old_settings)<|MERGE_RESOLUTION|>--- conflicted
+++ resolved
@@ -148,11 +148,10 @@
         # for the OpenAI key we check two env vars for legacy reasons
         env=["MARVIN_OPENAI_API_KEY", "OPENAI_API_KEY"],
     )
-<<<<<<< HEAD
     openai_api_type = Field("", env=["OPENAI_API_TYPE"])
     openai_model_type: str = "chat_model"
     openai_llm_settings: dict = dict()
-=======
+
     openai_organization: str = Field(None)
     openai_api_base: str = None
 
@@ -161,7 +160,6 @@
 
     # HUGGINGFACE HUB
     huggingfacehub_api_token: SecretStr = Field(None)
->>>>>>> 60454525
 
     # CHROMA
     chroma: ChromaSettings = Field(default_factory=ChromaSettings)
