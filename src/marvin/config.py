from contextlib import contextmanager
from pathlib import Path
from typing import Literal

<<<<<<< HEAD
from chromadb.config import Settings as ChromaSettings
=======
import chromadb
>>>>>>> 9dab13e7
from pydantic import BaseSettings, Field, SecretStr, root_validator, validator
from rich import print
from rich.text import Text

import marvin


class ChromaSettings(chromadb.config.Settings):
    class Config:
        env_prefix = "MARVIN_CHROMA_"

    chroma_db_impl: Literal["duckdb", "duckdb+parquet"] = "duckdb+parquet"

    # relative paths will be prefixed with the marvin home directory
    persist_directory: str = "chroma"


class Settings(BaseSettings):
    class Config:
        env_file = ".env"
        env_prefix = "MARVIN_"
        validate_assignment = True

    home: Path = Path("~/.marvin").expanduser()
    test_mode: bool = False

    # LOGGING
    verbose: bool = False
    log_level: Literal["DEBUG", "INFO", "WARNING", "ERROR", "CRITICAL"] = "INFO"
    log_console_width: int | None = Field(
        None,
        description=(
            "Marvin will auto-detect the console width when possible, but in deployed"
            " settings logs will assume a console width of 80 characters unless"
            " specified here."
        ),
    )
    rich_tracebacks: bool = Field(False, description="Enable rich traceback formatting")

    # EMBEDDINGS
    # specify the path to the embeddings cache, relative to the home dir
    embeddings_cache_path: Path = Path("cache/embeddings.sqlite")
    embeddings_cache_warn_size: int = 4000000000  # 4GB

    # OPENAI
    openai_api_key: SecretStr = Field(
        "", env=["MARVIN_OPENAI_API_KEY", "OPENAI_API_KEY"]
    )

    # CHROMA
    chroma: ChromaSettings = Field(default_factory=ChromaSettings)

    # DOCUMENTS
    default_topic = "marvin"

    # DATABASE
    database_echo: bool = False
<<<<<<< HEAD
    database_connection_url: SecretStr = "sqlite+aiosqlite:////$HOME/marvin.db"

    # CHROMA
    chroma_default_collection: str = "marvin"
    chroma_client_settings: ChromaSettings = ChromaSettings(
        chroma_db_impl="duckdb+parquet",
        persist_directory=str(Path("~/.marvin/chroma").expanduser()),
    )
=======
    database_connection_url: SecretStr = "sqlite+aiosqlite:////$MARVIN_HOME/marvin.db"
>>>>>>> 9dab13e7

    # REDIS
    redis_connection_url: SecretStr = ""

    # BOTS
    bot_create_profile_picture: bool = False
    bot_max_iterations: int = 10

    @root_validator
    def initial_setup(cls, values):
        values["home"].mkdir(parents=True, exist_ok=True)

        # prefix HOME to embeddings cache path
        if not values["embeddings_cache_path"].is_absolute():
            values["embeddings_cache_path"] = (
                values["home"] / values["embeddings_cache_path"]
            )
        values["embeddings_cache_path"].parent.mkdir(parents=True, exist_ok=True)

        # prefix HOME to chroma path
        chroma_persist_directory = Path(values["chroma"]["persist_directory"])
        if not chroma_persist_directory.is_absolute():
            chroma_persist_directory = values["home"] / chroma_persist_directory
            values["chroma"] = ChromaSettings(
                **values["chroma"].dict(exclude={"persist_directory"}),
                persist_directory=str(chroma_persist_directory),
            )

        # interpolate HOME into database connection URL
        values["database_connection_url"] = SecretStr(
            values["database_connection_url"]
            .get_secret_value()
            .replace("$MARVIN_HOME", str(values["home"]))
        )

        # print if verbose = True
        if values["verbose"]:
            print(Text("Verbose mode enabled", style="green"))

        return values

    @validator("openai_api_key")
    def warn_if_missing_api_keys(cls, v, field):
        if not v:
            print(
                Text(
                    f"WARNING: `{field.name}` is not set. Some features may not work.",
                    style="red",
                )
            )
        return v

    @root_validator
    def test_mode_settings(cls, values):
        if values["test_mode"]:
            print(Text("Marvin is running in test mode!", style="yellow"))
            values["log_level"] = "DEBUG"
            values["verbose"] = True
        return values

    def __setattr__(self, name, value):
        result = super().__setattr__(name, value)
        # update log level on assignment
        if name == "log_level":
            marvin.utilities.logging.setup_logging()
        return result


settings = Settings()


@contextmanager
def temporary_settings(**kwargs):
    old_settings = settings.dict()
    settings.__dict__.update(kwargs)
    try:
        yield
    finally:
        settings.__dict__.clear()
        settings.__dict__.update(old_settings)<|MERGE_RESOLUTION|>--- conflicted
+++ resolved
@@ -2,11 +2,7 @@
 from pathlib import Path
 from typing import Literal
 
-<<<<<<< HEAD
-from chromadb.config import Settings as ChromaSettings
-=======
 import chromadb
->>>>>>> 9dab13e7
 from pydantic import BaseSettings, Field, SecretStr, root_validator, validator
 from rich import print
 from rich.text import Text
@@ -64,18 +60,7 @@
 
     # DATABASE
     database_echo: bool = False
-<<<<<<< HEAD
-    database_connection_url: SecretStr = "sqlite+aiosqlite:////$HOME/marvin.db"
-
-    # CHROMA
-    chroma_default_collection: str = "marvin"
-    chroma_client_settings: ChromaSettings = ChromaSettings(
-        chroma_db_impl="duckdb+parquet",
-        persist_directory=str(Path("~/.marvin/chroma").expanduser()),
-    )
-=======
     database_connection_url: SecretStr = "sqlite+aiosqlite:////$MARVIN_HOME/marvin.db"
->>>>>>> 9dab13e7
 
     # REDIS
     redis_connection_url: SecretStr = ""
